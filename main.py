--- conflicted
+++ resolved
@@ -102,7 +102,7 @@
         self.listWidget.clear()
         search_content = self.search_line.text().lower()
         try:
-<<<<<<< HEAD
+
             main_search_list = search_songList(search_content)
             if main_search_list is None:
                 # 本地查找失败时，尝试使用bilibili搜索查找
@@ -149,25 +149,6 @@
                     #直接写入列表
                     for item in main_search_list:
                         self.listWidget.addItem(item)
-
-=======
-            main_search_list = search_song(search_content)
-            for item in main_search_list:
-                self.listWidget.addItem(item)
-        except TypeError:
-            # 本地查找失败时，尝试使用bilibili搜索查找
-            print("没有在本地列表找到该歌曲，正在尝试bilibili搜索")
-            try:
-                search_song_online(search_content)
-                main_search_list = search_song(search_content)
-                for item in main_search_list:
-                    self.listWidget.addItem(item)
-            except TypeError:
-                messageBox = QMessageBox()
-                QMessageBox.about(messageBox, "提示", "没有找到该歌曲！")
-            except Exception as e:
-                print(f"错误:{e};" + type(e).__name__)
->>>>>>> 52ff8ac9
         except Exception as e:
             print(f"错误:{e};" + type(e).__name__)
 
